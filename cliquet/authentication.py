--- conflicted
+++ resolved
@@ -29,33 +29,4 @@
             hmac_secret = settings['cliquet.userid_hmac_secret']
             credentials = '%s:%s' % credentials
             userid = utils.hmac_digest(hmac_secret, credentials)
-<<<<<<< HEAD
-            return "basicauth_%s" % userid
-
-
-@implementer(IAuthorizationPolicy)
-class AuthorizationPolicy(object):
-    def permits(self, context, principals, permission):
-        """Currently we don't check scopes nor permissions.
-        Authenticated users only are allowed.
-        """
-        # XXX: todo once context is build.
-        # object_id = context.object_id
-        # user_id = context.user_id
-        # get_bound_permissions = context.get_bound_permissions
-        # has_permission = context.permission.has_permission
-        # return has_permission(object_id, permission, user_id,
-        #                       get_bound_permissions)
-
-        PERMISSIONS = {
-            'readonly': Authenticated,
-            'readwrite': Authenticated,
-        }
-        role = PERMISSIONS.get(permission)
-        return role and role in principals
-
-    def principals_allowed_by_permission(self, context, permission):
-        raise NotImplementedError()  # PRAGMA NOCOVER
-=======
-            return "basicauth_%s" % userid
->>>>>>> b2d73931
+            return "basicauth_%s" % userid