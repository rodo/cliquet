import mock
import webtest
from pyramid import testing

<<<<<<< HEAD
from cliquet import set_auth, attach_http_objects
from cliquet.logs import setup_logging
from cliquet.errors import ERRORS
from cliquet.session.redis import Redis
from cliquet.storage.memory import Memory
from cliquet.storage import exceptions as storage_exceptions
from cliquet.tests.support import unittest, FakeAuthentMixin
=======
from cliquet import initialize_cliquet
from cliquet.storage import exceptions as storage_exceptions
from cliquet.errors import ERRORS
from cliquet.tests.support import unittest, FakeAuthentMixin, get_request_class
>>>>>>> daa1f3e7


MINIMALIST_RECORD = {'name': 'Champignon'}


class BaseWebTest(unittest.TestCase):

    def __init__(self, *args, **kwargs):
        super(BaseWebTest, self).__init__(*args, **kwargs)
        self.config = testing.setUp()

<<<<<<< HEAD
        Service.cors_origins = ('*',)

        setup_logging(self.config)

        set_auth(self.config)
=======
        self.config.add_settings({
            'cliquet.storage_backend': 'cliquet.storage.memory',
            'cliquet.project_version': '0.0.1',
            'cliquet.project_name': 'cliquet',
            'cliquet.project_docs': 'https://cliquet.rtfd.org/',
        })
>>>>>>> daa1f3e7

        initialize_cliquet(self.config)
        self.config.scan("cliquet.tests.testapp.views")

        self.app = webtest.TestApp(self.config.make_wsgi_app())
        self.app.RequestClass = get_request_class(self.config.route_prefix)

        self.collection_url = '/mushrooms'
        self.item_url = '/mushrooms/{id}'

    def get_item_url(self, id=None):
        """Return the URL of the item using self.item_url."""
        if id is None:
            id = self.record['id']
        return self.item_url.format(id=id)


class AuthzAuthnTest(BaseWebTest):
    def test_all_views_require_authentication(self):
        self.app.get(self.collection_url, status=401)

        self.app.post_json(self.collection_url, MINIMALIST_RECORD, status=401)

        url = self.get_item_url('abc')
        self.app.get(url, status=401)
        self.app.patch_json(url, MINIMALIST_RECORD, status=401)
        self.app.delete(url, status=401)

    @mock.patch('cliquet.authentication.AuthorizationPolicy.permits')
    def test_view_permissions(self, permits_mocked):

        def permission_required():
            return permits_mocked.call_args[0][-1]

        self.app.get(self.collection_url)
        self.assertEqual(permission_required(), 'readonly')

        resp = self.app.post_json(self.collection_url,
                                  MINIMALIST_RECORD)
        self.assertEqual(permission_required(), 'readwrite')

        url = self.item_url.format(id=resp.json['id'])
        self.app.get(url)
        self.assertEqual(permission_required(), 'readonly')

        self.app.patch_json(url, {})
        self.assertEqual(permission_required(), 'readwrite')

        self.app.delete(url)
        self.assertEqual(permission_required(), 'readwrite')

        self.app.delete(self.collection_url)
        self.assertEqual(permission_required(), 'readwrite')


class InvalidRecordTest(FakeAuthentMixin, BaseWebTest):
    def setUp(self):
        super(InvalidRecordTest, self).setUp()
        resp = self.app.post_json(self.collection_url,
                                  MINIMALIST_RECORD,
                                  headers=self.headers)
        self.record = resp.json

        self.invalid_record = {'name': 42}

    def test_invalid_record_returns_json_formatted_error(self):
        resp = self.app.post_json(self.collection_url,
                                  self.invalid_record,
                                  headers=self.headers,
                                  status=400)
        self.assertDictEqual(resp.json, {
            'errno': ERRORS.INVALID_PARAMETERS,
            'message': "42 is not a string: {'name': ''}",  # XXX: weird msg
            'code': 400,
            'error': 'Invalid parameters'
        })

    def test_empty_body_returns_400(self):
        resp = self.app.post(self.collection_url,
                             '',
                             headers=self.headers,
                             status=400)
        self.assertEqual(resp.json['message'], 'name is missing')

    def test_create_invalid_record_returns_400(self):
        self.app.post_json(self.collection_url,
                           self.invalid_record,
                           headers=self.headers,
                           status=400)

    def test_modify_with_invalid_record_returns_400(self):
        self.app.patch_json(self.get_item_url(),
                            self.invalid_record,
                            headers=self.headers,
                            status=400)

    def test_replace_with_invalid_record_returns_400(self):
        self.app.put_json(self.get_item_url(),
                          self.invalid_record,
                          headers=self.headers,
                          status=400)


class InvalidBodyTest(FakeAuthentMixin, BaseWebTest):
    def __init__(self, *args, **kwargs):
        super(InvalidBodyTest, self).__init__(*args, **kwargs)
        self.headers.update({
            'Content-Type': 'application/json',
        })
        self.invalid_body = "{'foo>}"

    def setUp(self):
        super(InvalidBodyTest, self).setUp()
        resp = self.app.post_json(self.collection_url,
                                  MINIMALIST_RECORD,
                                  headers=self.headers)
        self.record = resp.json

    def test_invalid_body_returns_json_formatted_error(self):
        resp = self.app.post(self.collection_url,
                             self.invalid_body,
                             headers=self.headers,
                             status=400)
        error_msg = ("body: Invalid JSON request body: Expecting property name"
                     " enclosed in double quotes: line 1 column 2 (char 1)")
        self.assertDictEqual(resp.json, {
            'errno': ERRORS.INVALID_PARAMETERS,
            'message': error_msg,
            'code': 400,
            'error': 'Invalid parameters'
        })

    def test_create_invalid_body_returns_400(self):
        self.app.post(self.collection_url,
                      self.invalid_body,
                      headers=self.headers,
                      status=400)

    def test_modify_with_invalid_body_returns_400(self):
        self.app.patch(self.get_item_url(),
                       self.invalid_body,
                       headers=self.headers,
                       status=400)

    def test_replace_with_invalid_body_returns_400(self):
        self.app.put(self.get_item_url(),
                     self.invalid_body,
                     headers=self.headers,
                     status=400)

    def test_invalid_uft8_returns_400(self):
        body = '{"foo": "\\u0d1"}'
        resp = self.app.post(self.collection_url,
                             body,
                             headers=self.headers,
                             status=400)
        self.assertIn('escape sequence', resp.json['message'])

    def test_modify_with_invalid_uft8_returns_400(self):
        body = '{"foo": "\\u0d1"}'
        resp = self.app.patch(self.get_item_url(),
                              body,
                              headers=self.headers,
                              status=400)
        self.assertIn('escape sequence', resp.json['message'])


class CORSHeadersTest(FakeAuthentMixin, BaseWebTest):
    def setUp(self):
        super(CORSHeadersTest, self).setUp()
        self.headers['Origin'] = 'notmyidea.org'

        response = self.app.post_json(self.collection_url,
                                      MINIMALIST_RECORD,
                                      headers=self.headers,
                                      status=201)
        self.record = response.json

    def test_present_on_hello(self):
        response = self.app.get('/',
                                headers=self.headers,
                                status=200)
        self.assertIn('Access-Control-Allow-Origin', response.headers)

    def test_present_on_single_record(self):
        response = self.app.get(self.get_item_url(),
                                headers=self.headers)
        self.assertIn('Access-Control-Allow-Origin', response.headers)

    def test_present_on_deletion(self):
        response = self.app.delete(self.get_item_url(),
                                   headers=self.headers)
        self.assertIn('Access-Control-Allow-Origin', response.headers)

    def test_present_on_unknown_record(self):
        url = self.get_item_url('unknown')
        response = self.app.get(url,
                                headers=self.headers,
                                status=404)
        self.assertIn('Access-Control-Allow-Origin', response.headers)

    def test_present_on_invalid_record_update(self):
        body = {'name': 42}
        response = self.app.patch_json(self.get_item_url(),
                                       body,
                                       headers=self.headers,
                                       status=400)
        self.assertIn('Access-Control-Allow-Origin', response.headers)

    def test_present_on_successful_creation(self):
        response = self.app.post_json(self.collection_url,
                                      MINIMALIST_RECORD,
                                      headers=self.headers,
                                      status=201)
        self.assertIn('Access-Control-Allow-Origin', response.headers)

    def test_present_on_invalid_record_creation(self):
        body = {'name': 42}
        response = self.app.post_json(self.collection_url,
                                      body,
                                      headers=self.headers,
                                      status=400)
        self.assertIn('Access-Control-Allow-Origin', response.headers)

    def test_present_on_readonly_update(self):
        with mock.patch('cliquet.tests.testapp.views.'
                        'MushroomSchema.is_readonly',
                        return_value=True):
            body = {'name': 'Amanite'}
            response = self.app.patch_json(self.get_item_url(),
                                           body,
                                           headers=self.headers,
                                           status=400)
        self.assertEqual(response.json['message'], 'Cannot modify name')
        self.assertIn('Access-Control-Allow-Origin', response.headers)

    def test_present_on_unauthorized(self):
        self.headers.pop('Authorization', None)
        response = self.app.post_json(self.collection_url,
                                      MINIMALIST_RECORD,
                                      headers=self.headers,
                                      status=401)
        self.assertIn('Access-Control-Allow-Origin', response.headers)

    def test_present_on_internal_error(self):
        with mock.patch('cliquet.resource.BaseResource.get_records',
                        side_effect=ValueError):
            response = self.app.get('/mushrooms',
                                    headers=self.headers, status=500)
        self.assertIn('Access-Control-Allow-Origin', response.headers)


class ConflictErrorsTest(FakeAuthentMixin, BaseWebTest):
    def setUp(self):
        super(ConflictErrorsTest, self).setUp()

        resp = self.app.post_json(self.collection_url,
                                  MINIMALIST_RECORD,
                                  headers=self.headers)
        self.record = resp.json

        def unicity_failure(*args, **kwargs):
            raise storage_exceptions.UnicityError('city', {'id': 42})

        for operation in ('create', 'update'):
            patch = mock.patch.object(self.config.registry.storage, operation,
                                      side_effect=unicity_failure)
            patch.start()

    def test_409_error_gives_detail_about_field_and_record(self):
        resp = self.app.post_json(self.collection_url,
                                  MINIMALIST_RECORD,
                                  headers=self.headers,
                                  status=409)
        self.assertEqual(resp.json['message'],
                         'Conflict of field city on record 42')

    def test_post_returns_409(self):
        self.app.post_json(self.collection_url,
                           MINIMALIST_RECORD,
                           headers=self.headers,
                           status=409)

    def test_put_returns_409(self):
        self.app.put_json(self.get_item_url(),
                          MINIMALIST_RECORD,
                          headers=self.headers,
                          status=409)

    def test_patch_returns_409(self):
        body = {'name': 'Psylo'}
        self.app.patch_json(self.get_item_url(),
                            body,
                            headers=self.headers,
                            status=409)


class StorageErrorTest(FakeAuthentMixin, BaseWebTest):
    def __init__(self, *args, **kwargs):
        super(StorageErrorTest, self).__init__(*args, **kwargs)
        self.error = storage_exceptions.BackendError(ValueError())
        self.storage_error_patcher = mock.patch(
            'cliquet.storage.memory.Memory.create',
            side_effect=self.error)

    def test_backend_errors_are_served_as_503(self):
        with self.storage_error_patcher:
            self.app.post_json(self.collection_url,
                               MINIMALIST_RECORD,
                               headers=self.headers,
                               status=503)

    def test_backend_errors_original_error_is_logged(self):
        with mock.patch('cliquet.views.errors.logger.critical') as mocked:
            with self.storage_error_patcher:
                self.app.post_json(self.collection_url,
                                   MINIMALIST_RECORD,
                                   headers=self.headers,
                                   status=503)
                self.assertTrue(mocked.called)
                self.assertEqual(type(mocked.call_args[0][0]), ValueError)


class SessionErrorTest(FakeAuthentMixin, BaseWebTest):
    def test_session_errors_are_served_as_503(self):
        with mock.patch('cliquet.session.redis.Redis.get',
                        side_effect=storage_exceptions.BackendError(None)):
            self.app.get('/fxa-oauth/token?code=abc&state=xyz',
                         headers=self.headers,
                         status=503)<|MERGE_RESOLUTION|>--- conflicted
+++ resolved
@@ -2,20 +2,10 @@
 import webtest
 from pyramid import testing
 
-<<<<<<< HEAD
-from cliquet import set_auth, attach_http_objects
-from cliquet.logs import setup_logging
-from cliquet.errors import ERRORS
-from cliquet.session.redis import Redis
-from cliquet.storage.memory import Memory
-from cliquet.storage import exceptions as storage_exceptions
-from cliquet.tests.support import unittest, FakeAuthentMixin
-=======
 from cliquet import initialize_cliquet
 from cliquet.storage import exceptions as storage_exceptions
 from cliquet.errors import ERRORS
 from cliquet.tests.support import unittest, FakeAuthentMixin, get_request_class
->>>>>>> daa1f3e7
 
 
 MINIMALIST_RECORD = {'name': 'Champignon'}
@@ -27,20 +17,12 @@
         super(BaseWebTest, self).__init__(*args, **kwargs)
         self.config = testing.setUp()
 
-<<<<<<< HEAD
-        Service.cors_origins = ('*',)
-
-        setup_logging(self.config)
-
-        set_auth(self.config)
-=======
         self.config.add_settings({
             'cliquet.storage_backend': 'cliquet.storage.memory',
             'cliquet.project_version': '0.0.1',
             'cliquet.project_name': 'cliquet',
             'cliquet.project_docs': 'https://cliquet.rtfd.org/',
         })
->>>>>>> daa1f3e7
 
         initialize_cliquet(self.config)
         self.config.scan("cliquet.tests.testapp.views")
