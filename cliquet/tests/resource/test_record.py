--- conflicted
+++ resolved
@@ -22,22 +22,15 @@
         self.record = self.collection.create_record({'field': 'old'})
         self.resource.record_id = self.record['id']
 
-<<<<<<< HEAD
     def test_returns_201_if_created(self):
         self.resource.record_id = self.resource.collection.id_generator()
-        self.resource.request.validated = {'field': 'new'}
+        self.resource.request.validated = {'data': {'field': 'new'}}
         self.resource.put()
         self.assertEqual(self.last_response.status_code, 201)
 
     def test_replace_record_returns_updated_fields(self):
-        self.resource.request.validated = {'field': 'new'}
-        result = self.resource.put()
-=======
-    def test_replace_record_returns_updated_fields(self):
         self.resource.request.validated = {'data': {'field': 'new'}}
-
         result = self.resource.put()['data']
->>>>>>> dd7363c5
         self.assertEqual(self.record['id'], result['id'])
         self.assertNotEqual(self.record['last_modified'],
                             result['last_modified'])
